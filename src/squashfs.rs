//! Read from on-disk image

use std::cell::RefCell;
use std::collections::HashMap;
use std::hash::BuildHasherDefault;
use std::io::SeekFrom;
use std::path::{Path, PathBuf};

use deku::bitvec::BitVec;
use deku::prelude::*;
use tracing::{error, info, instrument, trace};

<<<<<<< HEAD
use crate::compressor::{CompressionOptions, Compressor};
use crate::dir::{Dir, DirEntry};
use crate::error::SquashfsError;
use crate::filesystem::{
    FilesystemReader, InnerNodeReader, NodeReader, SquashfsBlockDevice, SquashfsCharacterDevice,
    SquashfsFileReader, SquashfsPath, SquashfsSymlink,
=======
use crate::compressor::{self, CompressionOptions, Compressor};
use crate::data::DATA_STORED_UNCOMPRESSED;
use crate::dir::{Dir, DirEntry};
use crate::error::SquashfsError;
use crate::filesystem::{
    Filesystem, InnerNode, Node, SquashfsBlockDevice, SquashfsCharacterDevice, SquashfsDir,
    SquashfsFile, SquashfsSymlink,
>>>>>>> 8ce81a65
};
use crate::fragment::Fragment;
use crate::inode::{Inode, InodeId, InodeInner};
use crate::metadata;
use crate::reader::{SquashFsReader, SquashfsReaderWithOffset};

/// NFS export support
#[derive(Debug, Copy, Clone, DekuRead, DekuWrite, PartialEq, Eq)]
#[deku(endian = "little")]
pub struct Export(pub u64);

/// 32 bit user and group IDs
#[derive(Debug, Copy, Clone, DekuRead, DekuWrite, PartialEq, Eq)]
#[deku(endian = "little")]
pub struct Id(pub u32);

/// Contains important information about the archive, including the locations of other sections
#[derive(Debug, Copy, Clone, DekuRead, DekuWrite)]
#[deku(endian = "little")]
pub struct SuperBlock {
    /// Must be set to 0x73717368 ("hsqs" on disk).
    #[deku(assert_eq = "*Self::MAGIC")]
    pub magic: [u8; 4],
    /// The number of inodes stored in the archive.
    pub inode_count: u32,
    /// Last modification time of the archive. Count seconds since 00:00, Jan 1st 1970 UTC (not counting leap seconds).
    /// This is unsigned, so it expires in the year 2106 (as opposed to 2038).
    pub mod_time: u32,
    /// The size of a data block in bytes. Must be a power of two between 4096 (4k) and 1048576 (1 MiB).
    pub block_size: u32,
    /// The number of entries in the fragment table.
    pub frag_count: u32,
    /// Compressor used for data
    pub compressor: Compressor,
    /// The log2 of the block size. If the two fields do not agree, the archive is considered corrupted.
    pub block_log: u16,
    /// Bit wise OR of the flag bits
    pub flags: u16,
    /// The number of entries in the ID lookup table.
    pub id_count: u16,
    #[deku(assert_eq = "4")]
    /// Major version of the format. Must be set to 4.
    pub version_major: u16,
    #[deku(assert_eq = "0")]
    /// Minor version of the format. Must be set to 0.
    pub version_minor: u16,
    /// A reference to the inode of the root directory.
    pub root_inode: u64,
    /// The number of bytes used by the archive.
    /// Because SquashFS archives must be padded to a multiple of the underlying device block size, this can be less than the actual file size.
    pub bytes_used: u64,
    pub id_table: u64,
    //TODO: add read into Squashfs
    pub xattr_table: u64,
    pub inode_table: u64,
    pub dir_table: u64,
    pub frag_table: u64,
    //TODO: add read into Squashfs
    pub export_table: u64,
}

impl SuperBlock {
    const MAGIC: &'static [u8; 4] = b"hsqs";
    const DEFAULT_BLOCK_SIZE: u32 = 0x20000;
    const DEFAULT_BLOCK_LOG: u16 = 0x11;
    const VERSION_MAJ: u16 = 4;
    const VERSION_MIN: u16 = 0;
    const NOT_SET: u64 = 0xffff_ffff_ffff_ffff;

    pub fn new(compressor: Compressor) -> Self {
        Self {
            magic: *Self::MAGIC,
            inode_count: 0,
            mod_time: 0,
            block_size: Self::DEFAULT_BLOCK_SIZE,
            frag_count: 0,
            compressor,
            block_log: Self::DEFAULT_BLOCK_LOG,
            flags: 0,
            id_count: 0,
            version_major: Self::VERSION_MAJ,
            version_minor: Self::VERSION_MIN,
            root_inode: 0,
            bytes_used: 0,
            id_table: 0,
            xattr_table: Self::NOT_SET,
            inode_table: 0,
            dir_table: 0,
            frag_table: Self::NOT_SET,
            export_table: Self::NOT_SET,
        }
    }

    // Extract size of optional compression options
    pub fn compression_options_size(&self) -> Option<usize> {
        if self.compressor_options_are_present() {
            let size = match self.compressor {
                Compressor::Lzma => 0,
                Compressor::Gzip => 8,
                Compressor::Lzo => 8,
                Compressor::Xz => 8,
                Compressor::Lz4 => 8,
                Compressor::Zstd => 4,
                Compressor::None => 0,
            };
            Some(size)
        } else {
            None
        }
    }

    pub fn inodes_uncompressed(&self) -> bool {
        self.flags & Flags::InodesStoredUncompressed as u16 != 0
    }

    pub fn data_block_stored_uncompressed(&self) -> bool {
        self.flags & Flags::DataBlockStoredUncompressed as u16 != 0
    }

    pub fn fragments_stored_uncompressed(&self) -> bool {
        self.flags & Flags::FragmentsStoredUncompressed as u16 != 0
    }

    pub fn fragments_are_not_used(&self) -> bool {
        self.flags & Flags::FragmentsAreNotUsed as u16 != 0
    }

    pub fn fragments_are_always_generated(&self) -> bool {
        self.flags & Flags::FragmentsAreAlwaysGenerated as u16 != 0
    }

    pub fn data_has_been_duplicated(&self) -> bool {
        self.flags & Flags::DataHasBeenDeduplicated as u16 != 0
    }

    pub fn nfs_export_table_exists(&self) -> bool {
        self.flags & Flags::NFSExportTableExists as u16 != 0
    }

    pub fn xattrs_are_stored_uncompressed(&self) -> bool {
        self.flags & Flags::XattrsAreStoredUncompressed as u16 != 0
    }

    pub fn no_xattrs_in_archive(&self) -> bool {
        self.flags & Flags::NoXattrsInArchive as u16 != 0
    }

    pub fn compressor_options_are_present(&self) -> bool {
        self.flags & Flags::CompressorOptionsArePresent as u16 != 0
    }
}

#[rustfmt::skip]
pub enum Flags {
    InodesStoredUncompressed    = 0b0000_0000_0000_0001,
    DataBlockStoredUncompressed = 0b0000_0000_0000_0010,
    Unused                      = 0b0000_0000_0000_0100,
    FragmentsStoredUncompressed = 0b0000_0000_0000_1000,
    FragmentsAreNotUsed         = 0b0000_0000_0001_0000,
    FragmentsAreAlwaysGenerated = 0b0000_0000_0010_0000,
    DataHasBeenDeduplicated     = 0b0000_0000_0100_0000,
    NFSExportTableExists        = 0b0000_0000_1000_0000,
    XattrsAreStoredUncompressed = 0b0000_0001_0000_0000,
    NoXattrsInArchive           = 0b0000_0010_0000_0000,
    CompressorOptionsArePresent = 0b0000_0100_0000_0000,
}

#[derive(Default, Clone, Debug)]
pub struct Cache {
    /// The first time a fragment bytes is read, those bytes are added to this map with the key
    /// representing the start position
    pub fragment_cache: HashMap<u64, Vec<u8>, BuildHasherDefault<twox_hash::XxHash64>>,
}

/// Representation of Squashfs image in memory. Tables such as Inodes and Dirs are extracted into
/// the struct types, while data stays compressed.
///
/// See [`Filesystem`] for a representation with the data extracted and uncompressed.
pub struct Squashfs<R: SquashFsReader> {
    pub superblock: SuperBlock,
    /// Compression options that are used for the Compressor located after the Superblock
    pub compression_options: Option<CompressionOptions>,
    /// Section containing compressed/uncompressed file data and fragments.
    ///
    /// This also contains the superblock and option bytes b/c that is how [`BasicFile`] uses its
    /// `blocks_starts`.
    pub data_and_fragments: Vec<u8>,
    // All Inodes
    pub inodes: HashMap<u32, Inode, BuildHasherDefault<twox_hash::XxHash64>>,
    /// Root Inode
    pub root_inode: Inode,
    /// Bytes containing Directory Table, this is converted into [`Dir`]'s with [`Squashfs::all_dirs`].
    pub dir_blocks: Vec<(u64, Vec<u8>)>,
    /// Fragments Lookup Table
    pub fragments: Option<Vec<Fragment>>,
    /// Export Lookup Table
    pub export: Option<Vec<Export>>,
    /// Id Lookup Table
    pub id: Option<Vec<Id>>,
    //file reader
    file: R,
}

impl<R: SquashFsReader> Squashfs<R> {
    /// Create `Squashfs` from `Read`er, with the resulting squashfs having read all fields needed
    /// to regenerate the original squashfs and interact with the fs in memory without needing to
    /// read again from `Read`er. `reader` needs to start with the beginning of the Image.
    pub fn from_reader(reader: R) -> Result<Squashfs<R>, SquashfsError> {
        Self::inner_from_reader(reader)
    }
}

impl<R: SquashFsReader> Squashfs<SquashfsReaderWithOffset<R>> {
    /// Same as `from_reader`, but with a starting `offset` to the image in the `reader`
    pub fn from_reader_with_offset(
        reader: R,
        offset: u64,
    ) -> Result<Squashfs<SquashfsReaderWithOffset<R>>, SquashfsError> {
        Self::inner_from_reader(SquashfsReaderWithOffset::new(reader, offset))
    }
}
impl<R: SquashFsReader> Squashfs<R> {
    #[instrument(skip_all)]
    fn inner_from_reader(mut reader: R) -> Result<Squashfs<R>, SquashfsError> {
        reader.seek(SeekFrom::Start(0))?;

        // Size of metadata + optional compression options metadata block
        let mut superblock = [0u8; 96];
        reader.read_exact(&mut superblock)?;

        // Parse SuperBlock
        let (_, superblock) = SuperBlock::from_bytes((&superblock, 0))?;
        info!("{superblock:#08x?}");

        // Parse Compression Options, if any
        info!("Reading Compression options");
        let compression_options = if superblock.compressor != Compressor::None {
            if let Some(size) = superblock.compression_options_size() {
                let bytes = metadata::read_block(&mut reader, &superblock)?;

                // Some firmware (such as openwrt) that uses XZ compression has an extra 4 bytes.
                // squashfs-tools/unsquashfs complains about this also
                if bytes.len() != size {
                    tracing::warn!(
                        "Non standard compression options! CompressionOptions might be incorrect: {:02x?}",
                        bytes
                    );
                }
                // data -> compression options
                let bv = BitVec::from_slice(&bytes);
                let (_, c) = CompressionOptions::read(
                    &bv,
                    (deku::ctx::Endian::Little, superblock.compressor),
                )?;
                Some(c)
            } else {
                None
            }
        } else {
            None
        };
        info!("compression_options: {compression_options:02x?}");

        // Read all fields from filesystem to make a Squashfs
        info!("Reading Data and Fragments");
        let data_and_fragments = reader.data_and_fragments(&superblock)?;

        info!("Reading Inodes");
        let inodes = reader.inodes(&superblock)?;

        info!("Reading Root Inode");
        let root_inode = reader.root_inode(&superblock)?;

        info!("Reading Fragments");
        let fragments = reader.fragments(&superblock)?;
        let fragment_ptr = fragments.clone().map(|a| a.0);
        let fragment_table = fragments.map(|a| a.1);

        info!("Reading Exports");
        let export = reader.export(&superblock)?;
        let export_ptr = export.clone().map(|a| a.0);
        let export_table = export.map(|a| a.1);

        info!("Reading Ids");
        let id = reader.id(&superblock)?;
        let id_ptr = id.clone().map(|a| a.0);
        let id_table = id.map(|a| a.1);

        let last_dir_position = if let Some(fragment_ptr) = fragment_ptr {
            trace!("using fragment for end of dir");
            fragment_ptr
        } else if let Some(export_ptr) = export_ptr {
            trace!("using export for end of dir");
            export_ptr
        } else if let Some(id_ptr) = id_ptr {
            trace!("using id for end of dir");
            id_ptr
        } else {
            unreachable!();
        };

        info!("Reading Dirs");
        let dir_blocks = reader.dir_blocks(&superblock, last_dir_position)?;

        let squashfs = Squashfs {
            superblock,
            compression_options,
            data_and_fragments,
            inodes,
            root_inode,
            dir_blocks,
            fragments: fragment_table,
            export: export_table,
            id: id_table,
            file: reader,
        };

        // show info about flags
        if superblock.inodes_uncompressed() {
            info!("flags: inodes uncompressed");
        }

        if superblock.data_block_stored_uncompressed() {
            info!("flag: data blocks stored uncompressed");
        }

        if superblock.fragments_stored_uncompressed() {
            info!("flag: fragments stored uncompressed");
        }

        if superblock.fragments_are_not_used() {
            info!("flag: fragments are not used");
        }

        if superblock.fragments_are_always_generated() {
            info!("flag: fragments are always generated");
        }

        if superblock.data_has_been_duplicated() {
            info!("flag: data has been duplicated");
        }

        if superblock.nfs_export_table_exists() {
            info!("flag: nfs export table exists");
        }

        if superblock.xattrs_are_stored_uncompressed() {
            info!("flag: xattrs are stored uncompressed");
        }

        if superblock.compressor_options_are_present() {
            info!("flag: compressor options are present");
        }

        info!("Successful Read");
        Ok(squashfs)
    }

    /// Convert `self.dir_blocks` into `Vec<Dir>`
    pub fn all_dirs(&self) -> Result<Vec<Dir>, SquashfsError> {
        let bytes: Vec<u8> = self
            .dir_blocks
            .iter()
            .flat_map(|(_, b)| b.clone())
            .collect();

        let mut dirs = vec![];
        let mut rest = bytes;
        while !rest.is_empty() {
            let ((r, _), dir) = Dir::from_bytes((&rest, 0))?;
            rest = r.to_vec();
            dirs.push(dir);
        }

        Ok(dirs)
    }

    /// # Returns
    /// - `Ok(Some(Vec<Dir>))` when found dir
    /// - `Ok(None)`           when empty dir
    #[instrument(skip_all)]
    pub(crate) fn dir_from_index(
        &self,
        block_index: u64,
        file_size: u32,
        block_offset: usize,
    ) -> Result<Option<Vec<Dir>>, SquashfsError> {
        trace!("- block index : {:02x?}", block_index);
        trace!("- file_size   : {:02x?}", file_size);
        trace!("- block offset: {:02x?}", block_offset);
        if file_size < 4 {
            return Ok(None);
        }

        // ignore blocks before our block_index, grab all the rest of the bytes
        // TODO: perf
        let block: Vec<u8> = self
            .dir_blocks
            .iter()
            .filter(|(a, _)| a >= &block_index)
            .map(|(_, b)| b.clone())
            .collect::<Vec<Vec<u8>>>()
            .iter()
            .flatten()
            .copied()
            .collect();

        // Parse into Dirs
        let mut bytes = &block[block_offset..][..file_size as usize - 3];
        let mut dirs = vec![];
        while !bytes.is_empty() {
            let (rest, dir) = Dir::from_bytes((bytes, 0))?;
            bytes = rest.0;
            dirs.push(dir);
        }

        Ok(Some(dirs))
    }

    /// Convert into [`Filesystem`] by extracting all file bytes and converting into a filesystem
    /// like structure in-memory
    #[instrument(skip_all)]
    pub fn into_filesystem_reader(self) -> Result<FilesystemReader<R>, SquashfsError> {
        let mut nodes = Vec::with_capacity(self.superblock.inode_count as usize);
        let path: PathBuf = "/".into();

        self.extract_dir(&mut nodes, &self.root_inode, &path)?;

        let root_inode = SquashfsDir {
            header: self.root_inode.header.into(),
        };

        let filesystem = FilesystemReader {
            block_size: self.superblock.block_size,
            block_log: self.superblock.block_log,
            compressor: self.superblock.compressor,
            compression_options: self.compression_options,
            mod_time: self.superblock.mod_time,
            id_table: self.id.clone(),
            fragments: self.fragments,
            root_inode,
            nodes: nodes.to_vec(),
            file: RefCell::new(self.file),
            cache: RefCell::new(Cache::default()),
        };
        Ok(filesystem)
    }

    #[instrument(skip_all)]
    fn extract_dir(
        &self,
        nodes: &mut Vec<NodeReader>,
        dir_inode: &Inode,
        path: &Path,
    ) -> Result<(), SquashfsError> {
        let dirs = match &dir_inode.inner {
            InodeInner::BasicDirectory(basic_dir) => {
                trace!("BASIC_DIR inodes: {:02x?}", basic_dir);
                self.dir_from_index(
                    basic_dir.block_index as u64,
                    basic_dir.file_size as u32,
                    basic_dir.block_offset as usize,
                )?
            },
            InodeInner::ExtendedDirectory(ext_dir) => {
                trace!("EXT_DIR: {:#02x?}", ext_dir);
                self.dir_from_index(
                    ext_dir.block_index as u64,
                    ext_dir.file_size,
                    ext_dir.block_offset as usize,
                )?
            },
            _ => panic!(),
        };
        if let Some(dirs) = dirs {
            trace!("extracing dir: {dirs:#?}");
            for d in &dirs {
                trace!("extracing entry: {:#?}", d.dir_entries);
                for entry in &d.dir_entries {
                    let inode_key = (d.inode_num as i32 + entry.inode_offset as i32) as u32;
                    trace!("extracing inode: {inode_key}");
                    let found_inode = &self.inodes[&inode_key];
                    trace!("extracing inode: {found_inode:?}");
                    let header = found_inode.header;
                    let mut new_path = path.to_path_buf();
                    new_path.push(entry.name());

                    match entry.t {
                        // BasicDirectory, ExtendedDirectory
                        InodeId::BasicDirectory | InodeId::ExtendedDirectory => {
                            let path = new_path.clone();
<<<<<<< HEAD
                            let inner = InnerNodeReader::Path(SquashfsPath {
=======
                            let inner = InnerNode::Dir(SquashfsDir {
>>>>>>> 8ce81a65
                                header: header.into(),
                            });
                            let node = NodeReader::new(path, inner);
                            nodes.push(node);

                            // its a dir, extract all inodes
                            self.extract_dir(nodes, found_inode, &new_path)?;
                        },
                        // BasicFile
                        InodeId::BasicFile => {
                            trace!("before_file: {:#02x?}", entry);
                            let path = new_path.clone();
                            let header = header.into();
                            let basic = match &found_inode.inner {
                                InodeInner::BasicFile(file) => file.clone(),
                                InodeInner::ExtendedFile(file) => file.into(),
                                _ => todo!(),
                            };
                            let inner = InnerNodeReader::File(SquashfsFileReader { header, basic });
                            let node = NodeReader::new(path, inner);
                            nodes.push(node);
                        },
                        // Basic Symlink
                        InodeId::BasicSymlink => {
                            let (original, link) = self.symlink(found_inode, entry)?;
                            let path = new_path;
                            let inner = InnerNodeReader::Symlink(SquashfsSymlink {
                                header: header.into(),
                                original,
                                link,
                            });
                            let node = NodeReader::new(path, inner);
                            nodes.push(node);
                        },
                        // Basic CharacterDevice
                        InodeId::BasicCharacterDevice => {
                            let device_number = self.char_device(found_inode)?;
                            let path = new_path;
                            let inner = InnerNodeReader::CharacterDevice(SquashfsCharacterDevice {
                                header: header.into(),
                                device_number,
                            });
                            let node = NodeReader::new(path, inner);
                            nodes.push(node);
                        },
                        // Basic CharacterDevice
                        InodeId::BasicBlockDevice => {
                            let device_number = self.block_device(found_inode)?;
                            let path = new_path;
                            let inner = InnerNodeReader::BlockDevice(SquashfsBlockDevice {
                                header: header.into(),
                                device_number,
                            });
                            let node = NodeReader::new(path, inner);
                            nodes.push(node);
                        },
                        _ => panic!("{entry:?}"),
                    }
                }
            }
        }

        Ok(())
    }

<<<<<<< HEAD
=======
    // From `basic_file`, extract total data including from data blocks and data fragments
    #[instrument(skip_all)]
    fn data(&self, cache: &mut Cache, basic_file: &BasicFile) -> Result<Vec<u8>, SquashfsError> {
        trace!("extracting: {:#02x?}", basic_file);

        // Add data
        trace!("extracting data @ offset {:02x?}", basic_file.blocks_start);

        let mut data_bytes = Vec::with_capacity(basic_file.file_size as usize);

        // Extract Data
        if !basic_file.block_sizes.is_empty() {
            let mut reader =
                Cursor::new(&self.data_and_fragments[basic_file.blocks_start as usize..]);
            for block_size in &basic_file.block_sizes {
                let mut bytes = self.read_data(&mut reader, *block_size as usize)?;
                data_bytes.append(&mut bytes);
            }
        }

        trace!("data bytes: {:02x?}", data_bytes.len());

        // Extract Fragment
        // TODO: this should be constant
        if basic_file.frag_index != 0xffffffff {
            if let Some(fragments) = &self.fragments {
                let frag = fragments[basic_file.frag_index as usize];

                // use fragment cache if possible
                match cache.fragment_cache.get(&(frag.start)) {
                    Some(cache_bytes) => {
                        let bytes = &cache_bytes.clone();
                        let bytes = &bytes[basic_file.block_offset as usize..];
                        data_bytes.append(&mut bytes.to_vec());
                    },
                    None => {
                        let mut reader =
                            Cursor::new(&self.data_and_fragments[frag.start as usize..]);
                        let mut bytes = self.read_data(&mut reader, frag.size as usize)?;
                        cache.fragment_cache.insert(frag.start, bytes.clone());
                        bytes = bytes[basic_file.block_offset as usize..].to_vec();
                        data_bytes.append(&mut bytes);
                    },
                }
            }
        }

        data_bytes = data_bytes[..basic_file.file_size as usize].to_vec();
        Ok(data_bytes)
    }

    /// Read from either Data blocks or Fragments blocks
    fn read_data<R: Read>(&self, reader: &mut R, size: usize) -> Result<Vec<u8>, SquashfsError> {
        let uncompressed = size & (DATA_STORED_UNCOMPRESSED as usize) != 0;
        let size = size & !(DATA_STORED_UNCOMPRESSED as usize);
        let mut buf = vec![0u8; size];
        reader.read_exact(&mut buf)?;

        let bytes = if uncompressed {
            buf
        } else {
            compressor::decompress(buf, self.superblock.compressor)?
        };
        Ok(bytes)
    }

>>>>>>> 8ce81a65
    /// Symlink Details
    ///
    /// # Returns
    /// `Ok(original, link)
    #[instrument(skip_all)]
    fn symlink(&self, inode: &Inode, entry: &DirEntry) -> Result<(String, String), SquashfsError> {
        if let InodeInner::BasicSymlink(basic_sym) = &inode.inner {
            return Ok((
                String::from_utf8(entry.name.clone())?,
                String::from_utf8(basic_sym.target_path.clone())?,
            ));
        }

        error!("symlink not found");
        Err(SquashfsError::FileNotFound)
    }

    /// Char Device Details
    ///
    /// # Returns
    /// `Ok(dev_num)`
    #[instrument(skip_all)]
    fn char_device(&self, inode: &Inode) -> Result<u32, SquashfsError> {
        if let InodeInner::BasicCharacterDevice(spc_file) = &inode.inner {
            return Ok(spc_file.device_number);
        }

        error!("char dev not found");
        Err(SquashfsError::FileNotFound)
    }

    /// Block Device Details
    ///
    /// # Returns
    /// `Ok(dev_num)`
    #[instrument(skip_all)]
    fn block_device(&self, inode: &Inode) -> Result<u32, SquashfsError> {
        if let InodeInner::BasicBlockDevice(spc_file) = &inode.inner {
            return Ok(spc_file.device_number);
        }

        error!("block dev not found");
        Err(SquashfsError::FileNotFound)
    }
}<|MERGE_RESOLUTION|>--- conflicted
+++ resolved
@@ -10,22 +10,12 @@
 use deku::prelude::*;
 use tracing::{error, info, instrument, trace};
 
-<<<<<<< HEAD
 use crate::compressor::{CompressionOptions, Compressor};
 use crate::dir::{Dir, DirEntry};
 use crate::error::SquashfsError;
 use crate::filesystem::{
     FilesystemReader, InnerNodeReader, NodeReader, SquashfsBlockDevice, SquashfsCharacterDevice,
-    SquashfsFileReader, SquashfsPath, SquashfsSymlink,
-=======
-use crate::compressor::{self, CompressionOptions, Compressor};
-use crate::data::DATA_STORED_UNCOMPRESSED;
-use crate::dir::{Dir, DirEntry};
-use crate::error::SquashfsError;
-use crate::filesystem::{
-    Filesystem, InnerNode, Node, SquashfsBlockDevice, SquashfsCharacterDevice, SquashfsDir,
-    SquashfsFile, SquashfsSymlink,
->>>>>>> 8ce81a65
+    SquashfsDir, SquashfsFileReader, SquashfsSymlink,
 };
 use crate::fragment::Fragment;
 use crate::inode::{Inode, InodeId, InodeInner};
@@ -517,11 +507,7 @@
                         // BasicDirectory, ExtendedDirectory
                         InodeId::BasicDirectory | InodeId::ExtendedDirectory => {
                             let path = new_path.clone();
-<<<<<<< HEAD
-                            let inner = InnerNodeReader::Path(SquashfsPath {
-=======
-                            let inner = InnerNode::Dir(SquashfsDir {
->>>>>>> 8ce81a65
+                            let inner = InnerNodeReader::Dir(SquashfsDir {
                                 header: header.into(),
                             });
                             let node = NodeReader::new(path, inner);
@@ -587,75 +573,6 @@
         Ok(())
     }
 
-<<<<<<< HEAD
-=======
-    // From `basic_file`, extract total data including from data blocks and data fragments
-    #[instrument(skip_all)]
-    fn data(&self, cache: &mut Cache, basic_file: &BasicFile) -> Result<Vec<u8>, SquashfsError> {
-        trace!("extracting: {:#02x?}", basic_file);
-
-        // Add data
-        trace!("extracting data @ offset {:02x?}", basic_file.blocks_start);
-
-        let mut data_bytes = Vec::with_capacity(basic_file.file_size as usize);
-
-        // Extract Data
-        if !basic_file.block_sizes.is_empty() {
-            let mut reader =
-                Cursor::new(&self.data_and_fragments[basic_file.blocks_start as usize..]);
-            for block_size in &basic_file.block_sizes {
-                let mut bytes = self.read_data(&mut reader, *block_size as usize)?;
-                data_bytes.append(&mut bytes);
-            }
-        }
-
-        trace!("data bytes: {:02x?}", data_bytes.len());
-
-        // Extract Fragment
-        // TODO: this should be constant
-        if basic_file.frag_index != 0xffffffff {
-            if let Some(fragments) = &self.fragments {
-                let frag = fragments[basic_file.frag_index as usize];
-
-                // use fragment cache if possible
-                match cache.fragment_cache.get(&(frag.start)) {
-                    Some(cache_bytes) => {
-                        let bytes = &cache_bytes.clone();
-                        let bytes = &bytes[basic_file.block_offset as usize..];
-                        data_bytes.append(&mut bytes.to_vec());
-                    },
-                    None => {
-                        let mut reader =
-                            Cursor::new(&self.data_and_fragments[frag.start as usize..]);
-                        let mut bytes = self.read_data(&mut reader, frag.size as usize)?;
-                        cache.fragment_cache.insert(frag.start, bytes.clone());
-                        bytes = bytes[basic_file.block_offset as usize..].to_vec();
-                        data_bytes.append(&mut bytes);
-                    },
-                }
-            }
-        }
-
-        data_bytes = data_bytes[..basic_file.file_size as usize].to_vec();
-        Ok(data_bytes)
-    }
-
-    /// Read from either Data blocks or Fragments blocks
-    fn read_data<R: Read>(&self, reader: &mut R, size: usize) -> Result<Vec<u8>, SquashfsError> {
-        let uncompressed = size & (DATA_STORED_UNCOMPRESSED as usize) != 0;
-        let size = size & !(DATA_STORED_UNCOMPRESSED as usize);
-        let mut buf = vec![0u8; size];
-        reader.read_exact(&mut buf)?;
-
-        let bytes = if uncompressed {
-            buf
-        } else {
-            compressor::decompress(buf, self.superblock.compressor)?
-        };
-        Ok(bytes)
-    }
-
->>>>>>> 8ce81a65
     /// Symlink Details
     ///
     /// # Returns
